########################
# This search checkes for new WildFire events and retrieves
# the corresponding report from the WildFire cloud and indexes it.
########################

[WildFire Reports - Retrieve Report]
cron_schedule = */1 * * * *
dispatch.earliest_time = -1m@m
displayview = flashtimeline
enableSched = 1
realtime_schedule = 0
request.ui_dispatch_view = flashtimeline
search = `pan_wildfire` | rex field=threat_id "\((?<report_id>\d+)\)" | wildfirereport | table wildfire_report | rename wildfire_report AS _raw | collect index=pan_logs sourcetype=pan_wildfire_report
disabled = 0

<<<<<<< HEAD
[PAN - WildFire Reports Malware Traffic - Collect]
cron_schedule = */5 * * * *
dispatch.earliest_time = -5m@m
displayview = flashtimeline
enableSched = 1
realtime_schedule = 0
request.ui_dispatch_view = flashtimeline
search = `pan_wildfire_report` wildfire.report.malware=yes | rename wildfire.report.id AS report_id | rename wildfire.report.network.TCP{@ip} AS tcp_ip | rename wildfire.report.network.TCP{@port} AS tcp_port | rename wildfire.report.network.UDP{@ip} AS udp_ip | rename wildfire.report.network.UDP{@port} AS udp_port | fillnull value="" tcp_ip tcp_port udp_ip udp_port | eval tcp_ip_marked = mvjoin(tcp_ip,"-tcp,") | eval tcp_ip_marked = replace(tcp_ip_marked,"$","-tcp,") | eval udp_ip_marked = mvjoin(udp_ip,"-udp,") | eval udp_ip_marked = replace(udp_ip_marked,"$","-udp,") | eval dst_ip = tcp_ip_marked+","+udp_ip_marked | eval tcp_port_str=mvjoin(tcp_port,",") | eval udp_port_str=mvjoin(udp_port,",") | eval dst_port = tcp_port_str+","+udp_port_str | makemv delim="," dst_ip | makemv delim="," dst_port | eval dst_ip_port = mvzip(dst_ip,dst_port) | mvexpand dst_ip_port | rex field=dst_ip_port "(?<dst_ip>[^,-]+)-(?<protocol>[\w]{3}),(?<dst_port>[^,-]+)" | table _time report_id dst_ip dst_port protocol | tscollect namespace=pan_wildfire_report_malware_traffic
disabled = 0

[PAN - System - Collect]
cron_schedule = */5 * * * *
dispatch.earliest_time = -5m@m
displayview = flashtimeline
enableSched = 1
realtime_schedule = 0
request.ui_dispatch_view = flashtimeline
search = `pan_system` | table _time vsys log_subtype description severity event_id module serial_number | tscollect namespace=pan_system
disabled = 0

[PAN - Config - Collect]
cron_schedule = */5 * * * *
dispatch.earliest_time = -5m@m
displayview = flashtimeline
enableSched = 1
realtime_schedule = 0
request.ui_dispatch_view = flashtimeline
search = `pan_config` | table _time vsys host admin client_ip client_type cmd configuration_path result serial_number log_subtype | fillnull value="" configuration_path | tscollect namespace=pan_config
disabled = 0
=======
########################
# 'Top Applications' search used on Overview dashboard
########################

[PAN - Traffic - Applications]
action.email.reportServerEnabled = 0
alert.suppress = 0
alert.track = 0
dispatch.earliest_time = rt-5m
dispatch.latest_time = rt
displayview = flashtimeline
request.ui_dispatch_view = flashtimeline
search = `pan_index` sourcetype=pan_traffic  | stats sparkline sum(bytes) AS sbytes by app vsys src_zone | sort -sbytes | head 8 | eval Application=upper(app) | eval "Vol in MB"=round(sbytes/1024/1024) |rename sparkline AS Distribution | rename vsys AS VSYS| rename src_zone AS "Src Zone" | table Application VSYS "Src Zone" "Vol in MB" Distribution
>>>>>>> aea77c16
<|MERGE_RESOLUTION|>--- conflicted
+++ resolved
@@ -12,49 +12,3 @@
 request.ui_dispatch_view = flashtimeline
 search = `pan_wildfire` | rex field=threat_id "\((?<report_id>\d+)\)" | wildfirereport | table wildfire_report | rename wildfire_report AS _raw | collect index=pan_logs sourcetype=pan_wildfire_report
 disabled = 0
-
-<<<<<<< HEAD
-[PAN - WildFire Reports Malware Traffic - Collect]
-cron_schedule = */5 * * * *
-dispatch.earliest_time = -5m@m
-displayview = flashtimeline
-enableSched = 1
-realtime_schedule = 0
-request.ui_dispatch_view = flashtimeline
-search = `pan_wildfire_report` wildfire.report.malware=yes | rename wildfire.report.id AS report_id | rename wildfire.report.network.TCP{@ip} AS tcp_ip | rename wildfire.report.network.TCP{@port} AS tcp_port | rename wildfire.report.network.UDP{@ip} AS udp_ip | rename wildfire.report.network.UDP{@port} AS udp_port | fillnull value="" tcp_ip tcp_port udp_ip udp_port | eval tcp_ip_marked = mvjoin(tcp_ip,"-tcp,") | eval tcp_ip_marked = replace(tcp_ip_marked,"$","-tcp,") | eval udp_ip_marked = mvjoin(udp_ip,"-udp,") | eval udp_ip_marked = replace(udp_ip_marked,"$","-udp,") | eval dst_ip = tcp_ip_marked+","+udp_ip_marked | eval tcp_port_str=mvjoin(tcp_port,",") | eval udp_port_str=mvjoin(udp_port,",") | eval dst_port = tcp_port_str+","+udp_port_str | makemv delim="," dst_ip | makemv delim="," dst_port | eval dst_ip_port = mvzip(dst_ip,dst_port) | mvexpand dst_ip_port | rex field=dst_ip_port "(?<dst_ip>[^,-]+)-(?<protocol>[\w]{3}),(?<dst_port>[^,-]+)" | table _time report_id dst_ip dst_port protocol | tscollect namespace=pan_wildfire_report_malware_traffic
-disabled = 0
-
-[PAN - System - Collect]
-cron_schedule = */5 * * * *
-dispatch.earliest_time = -5m@m
-displayview = flashtimeline
-enableSched = 1
-realtime_schedule = 0
-request.ui_dispatch_view = flashtimeline
-search = `pan_system` | table _time vsys log_subtype description severity event_id module serial_number | tscollect namespace=pan_system
-disabled = 0
-
-[PAN - Config - Collect]
-cron_schedule = */5 * * * *
-dispatch.earliest_time = -5m@m
-displayview = flashtimeline
-enableSched = 1
-realtime_schedule = 0
-request.ui_dispatch_view = flashtimeline
-search = `pan_config` | table _time vsys host admin client_ip client_type cmd configuration_path result serial_number log_subtype | fillnull value="" configuration_path | tscollect namespace=pan_config
-disabled = 0
-=======
-########################
-# 'Top Applications' search used on Overview dashboard
-########################
-
-[PAN - Traffic - Applications]
-action.email.reportServerEnabled = 0
-alert.suppress = 0
-alert.track = 0
-dispatch.earliest_time = rt-5m
-dispatch.latest_time = rt
-displayview = flashtimeline
-request.ui_dispatch_view = flashtimeline
-search = `pan_index` sourcetype=pan_traffic  | stats sparkline sum(bytes) AS sbytes by app vsys src_zone | sort -sbytes | head 8 | eval Application=upper(app) | eval "Vol in MB"=round(sbytes/1024/1024) |rename sparkline AS Distribution | rename vsys AS VSYS| rename src_zone AS "Src Zone" | table Application VSYS "Src Zone" "Vol in MB" Distribution
->>>>>>> aea77c16
