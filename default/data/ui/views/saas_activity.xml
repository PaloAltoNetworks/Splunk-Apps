--- conflicted
+++ resolved
@@ -64,22 +64,12 @@
         <search base="basesearch">
           <query>stats dc(app)</query>
         </search>
-<<<<<<< HEAD
-        <option name="underLabel">SaaS Applications</option>
-        <drilldown>
-          <link>
-            <![CDATA[
-            /app/SplunkforPaloAltoNetworks/search?q=`pan_logs` dest_name=$click.value|s$&earliest=$earliest$&latest=$latest$
-    ]]>
-          </link>
-=======
         <option name="drilldown">all</option>
         <option name="underLabel">SaaS Applications</option>
         <drilldown>
           <link target="_self">search?q=| tstats summariesonly=t prestats=t values(sourcetype), values(log.log_subtype), values(log.app:is_sanctioned_saas), values(log.app:risk), values(log.app:category), values(log.app:subcategory), values(log.bytes_in), values(log.bytes_out), values(log.action) count FROM datamodel="pan_firewall" WHERE nodename="log.traffic.end" log.app:is_saas="yes" GROUPBY _time log.src_ip log.user log.app
 | tstats summariesonly=t prestats=t append=t values(sourcetype), values(log.log_subtype), values(log.action), values(log.object), values(log.object_path), values(log.severity), values(log.signature) count from datamodel="pan_aperture" GROUPBY _time  log.src_ip log.user log.app
 | stats values AS * by _time log.app log.src_ip log.user | rename log.* as * | table app | dedup app&amp;earliest=&amp;latest=</link>
->>>>>>> d515abde
         </drilldown>
       </single>
     </panel>
