<form>
  <label>Data Filtering Dashboard</label>
  <fieldset autoRun="true" submitButton="true">
    <input type="time" searchWhenChanged="true">
      <default>
        <earliest>-60m</earliest>
        <latest>now</latest>
      </default>
    </input>
    <input type="text" token="src_ip">
      <label>Source IP</label>
      <default/>
      <prefix>log.src_ip="</prefix>
      <suffix>"</suffix>
    </input>
    <input type="text" token="dest_ip">
      <label>Destination IP</label>
      <default/>
      <prefix>log.dest_ip="</prefix>
      <suffix>"</suffix>
    </input>
    <input type="text" token="user">
      <label>Source User</label>
      <default/>
      <prefix>log.user="</prefix>
      <suffix>"</suffix>
    </input>
    <input type="dropdown" token="app">
      <label>Application</label>
      <default/>
      <prefix>log.app="</prefix>
      <suffix>"</suffix>
      <choice value="">ANY</choice>
      <populatingSearch fieldForValue="field" fieldForLabel="field_with_count">| `_pan_dropdown(log.data, log.app)`</populatingSearch>
    </input>
    <input type="dropdown" token="action">
      <label>Action</label>
      <default/>
      <prefix>log.action="</prefix>
      <suffix>"</suffix>
      <choice value="">ANY</choice>
      <populatingSearch fieldForValue="field" fieldForLabel="field_with_count">| `_pan_dropdown(log.data, log.action)`</populatingSearch>
    </input>
    <input type="dropdown" token="vsys">
      <label>Virtual System</label>
      <default/>
      <prefix>log.vsys="</prefix>
      <suffix>"</suffix>
      <choice value="">ANY</choice>
      <populatingSearch fieldForValue="field" fieldForLabel="field_with_count">| `_pan_dropdown(log.data, log.vsys)`</populatingSearch>
    </input>
  </fieldset>
  <row>
    <chart>
      <title>Data Events</title>
      <search>
        <query>
          | `pan_tstats` count FROM `node(log.data)` "$user|s$" $src_ip$ $dest_ip$ $app$ $action$ $vsys$ groupby _time log.action | timechart values(count) by log.action
        </query>
        <earliest>$earliest$</earliest>
        <latest>$latest$</latest>
      </search>
      <option name="charting.axisTitleX.visibility">collapsed</option>
      <option name="charting.axisTitleY.visibility">collapsed</option>
      <option name="charting.axisX.scale">linear</option>
      <option name="charting.axisY.scale">linear</option>
      <option name="charting.chart">column</option>
      <option name="charting.chart.nullValueMode">connect</option>
      <option name="charting.chart.sliceCollapsingThreshold">0.01</option>
      <option name="charting.chart.stackMode">stacked</option>
      <option name="charting.chart.style">shiny</option>
      <option name="charting.drilldown">all</option>
      <option name="charting.layout.splitSeries">0</option>
      <option name="charting.legend.labelStyle.overflowMode">ellipsisMiddle</option>
      <option name="charting.legend.placement">bottom</option>
      <drilldown>
        <link>
          <![CDATA[
          /app/SplunkforPaloAltoNetworks/search?q=`pan_logs` action=$click.name2|s$  earliest=$click.value$ [| stats count | eval latest = $click.value$ %2b 300 | fields latest]
      ]]>
        </link>
      </drilldown>
    </chart>
    <chart>
      <title>Application</title>
      <search>
        <query>
          | `pan_tstats` count FROM `node(log.data)` "$user|s$" $src_ip$ $dest_ip$ $app$ $action$ $vsys$ groupby _time log.app | timechart values(count) by log.app
        </query>
         <earliest>$earliest$</earliest>
         <latest>$latest$</latest>
      </search>
      <option name="charting.axisTitleX.visibility">collapsed</option>
      <option name="charting.axisTitleY.visibility">collapsed</option>
      <option name="charting.axisX.scale">linear</option>
      <option name="charting.axisY.scale">linear</option>
      <option name="charting.chart">column</option>
      <option name="charting.chart.nullValueMode">gaps</option>
      <option name="charting.chart.sliceCollapsingThreshold">0.01</option>
      <option name="charting.chart.stackMode">stacked</option>
      <option name="charting.chart.style">shiny</option>
      <option name="charting.drilldown">all</option>
      <option name="charting.layout.splitSeries">0</option>
      <option name="charting.legend.labelStyle.overflowMode">ellipsisMiddle</option>
      <option name="charting.legend.placement">bottom</option>
      <drilldown>
        <link>
          <![CDATA[
<<<<<<< HEAD
            /app/SplunkforPaloAltoNetworks/search?q=`pan_logs` app="$click.name2$"  earliest=$click.value$ [| stats count | eval latest = $click.value$ %2b 300 | fields latest]
    ]]>
=======
            /app/SplunkforPaloAltoNetworks/search?q=`pan_logs` app=$click.name2|s$  earliest=$click.value$ [| stats count | eval latest = $click.value$ %2b 300 | fields latest]
	  ]]>
>>>>>>> 5e63aa5e
        </link>
      </drilldown>
    </chart>
  </row>
  <row>
    <table>
      <title>Data Filter Events by Application</title>
      <search>
        <query>
          | `pan_tstats` count FROM `node(log.data)` "$user|s$" $src_ip$ $dest_ip$ $app$ $action$ $vsys$ `table(log.threat_name log.action log.src_ip log.app, count)`
        </query>
        <earliest>$earliest$</earliest>
        <latest>$latest$</latest>
      </search>
      <option name="charting.axisTitleX.visibility">visible</option>
      <option name="charting.axisTitleY.visibility">visible</option>
      <option name="charting.axisX.scale">linear</option>
      <option name="charting.axisY.scale">linear</option>
      <option name="charting.chart">pie</option>
      <option name="charting.chart.nullValueMode">gaps</option>
      <option name="charting.chart.sliceCollapsingThreshold">0.01</option>
      <option name="charting.chart.stackMode">default</option>
      <option name="charting.chart.style">shiny</option>
      <option name="charting.drilldown">all</option>
      <option name="charting.layout.splitSeries">0</option>
      <option name="charting.legend.labelStyle.overflowMode">ellipsisMiddle</option>
      <option name="charting.legend.placement">right</option>
      <option name="list.drilldown">full</option>
      <option name="list.wrap">1</option>
      <option name="maxLines">5</option>
      <option name="raw.drilldown">full</option>
      <option name="rowNumbers">false</option>
      <option name="table.drilldown">1</option>
      <option name="table.sortDirection">asc</option>
      <option name="table.wrap">1</option>
      <option name="type">list</option>
      <option name="wrap">false</option>
      <option name="displayRowNumbers">true</option>
      <option name="dataOverlayMode">none</option>
      <option name="drilldown">row</option>
      <option name="count">10</option>
      <drilldown>
        <link>
          <![CDATA[
<<<<<<< HEAD
            /app/SplunkforPaloAltoNetworks/search?q=`pan_logs` threat_name="$row.threat_name$" action="$row.action$" src_ip="$row.src_ip$" app="$row.app$"&earliest=$earliest$&latest=$latest$
    ]]>
=======
            /app/SplunkforPaloAltoNetworks/search?q=`pan_logs` threat_name=$row.threat_name|s$ action=$row.action|s$ src_ip=$row.src_ip|s$ app=$row.app|s$&earliest=$earliest$&latest=$latest$
	  ]]>
>>>>>>> 5e63aa5e
        </link>
      </drilldown>
    </table>
    <table>
      <title>Data Filter Events by Destination</title>
      <search>
        <query>
          | `pan_tstats` count FROM `node(log.data)` "$user|s$" $src_ip$ $dest_ip$ $app$ $action$ $vsys$ `table(log.action log.src_ip log.dest_ip log.dest_location, count)`
        </query>
        <earliest>$earliest$</earliest>
        <latest>$latest$</latest>
      </search>
      <option name="charting.axisTitleX.visibility">visible</option>
      <option name="charting.axisTitleY.visibility">visible</option>
      <option name="charting.axisX.scale">linear</option>
      <option name="charting.axisY.scale">linear</option>
      <option name="charting.chart">pie</option>
      <option name="charting.chart.nullValueMode">gaps</option>
      <option name="charting.chart.sliceCollapsingThreshold">0.01</option>
      <option name="charting.chart.stackMode">default</option>
      <option name="charting.chart.style">shiny</option>
      <option name="charting.drilldown">all</option>
      <option name="charting.layout.splitSeries">0</option>
      <option name="charting.legend.labelStyle.overflowMode">ellipsisMiddle</option>
      <option name="charting.legend.placement">right</option>
      <option name="wrap">false</option>
      <option name="displayRowNumbers">false</option>
      <option name="dataOverlayMode">none</option>
      <option name="drilldown">row</option>
      <option name="count">10</option>
      <drilldown>
        <link>
          <![CDATA[
<<<<<<< HEAD
            /app/SplunkforPaloAltoNetworks/search?q=`pan_logs` dest_ip="$row.Destination$" dest_location="$row.Location$" src_ip="$row.Source$"&earliest=$earliest$&latest=$latest$
    ]]>
=======
            /app/SplunkforPaloAltoNetworks/search?q=`pan_logs` dest_ip=$row.Destination|s$ dest_location=$row.Location|s$ src_ip=$row.Source|s$&earliest=$earliest$&latest=$latest$
	  ]]>
>>>>>>> 5e63aa5e
        </link>
      </drilldown>
      <option name="rowNumbers">false</option>
    </table>
  </row>
</form><|MERGE_RESOLUTION|>--- conflicted
+++ resolved
@@ -106,13 +106,8 @@
       <drilldown>
         <link>
           <![CDATA[
-<<<<<<< HEAD
-            /app/SplunkforPaloAltoNetworks/search?q=`pan_logs` app="$click.name2$"  earliest=$click.value$ [| stats count | eval latest = $click.value$ %2b 300 | fields latest]
+            /app/SplunkforPaloAltoNetworks/search?q=`pan_logs` app=$click.name2|s$  earliest=$click.value$ [| stats count | eval latest = $click.value$ %2b 300 | fields latest]
     ]]>
-=======
-            /app/SplunkforPaloAltoNetworks/search?q=`pan_logs` app=$click.name2|s$  earliest=$click.value$ [| stats count | eval latest = $click.value$ %2b 300 | fields latest]
-	  ]]>
->>>>>>> 5e63aa5e
         </link>
       </drilldown>
     </chart>
@@ -157,13 +152,8 @@
       <drilldown>
         <link>
           <![CDATA[
-<<<<<<< HEAD
-            /app/SplunkforPaloAltoNetworks/search?q=`pan_logs` threat_name="$row.threat_name$" action="$row.action$" src_ip="$row.src_ip$" app="$row.app$"&earliest=$earliest$&latest=$latest$
+            /app/SplunkforPaloAltoNetworks/search?q=`pan_logs` threat_name=$row.threat_name|s$ action=$row.action|s$ src_ip=$row.src_ip|s$ app=$row.app|s$&earliest=$earliest$&latest=$latest$
     ]]>
-=======
-            /app/SplunkforPaloAltoNetworks/search?q=`pan_logs` threat_name=$row.threat_name|s$ action=$row.action|s$ src_ip=$row.src_ip|s$ app=$row.app|s$&earliest=$earliest$&latest=$latest$
-	  ]]>
->>>>>>> 5e63aa5e
         </link>
       </drilldown>
     </table>
@@ -197,13 +187,8 @@
       <drilldown>
         <link>
           <![CDATA[
-<<<<<<< HEAD
-            /app/SplunkforPaloAltoNetworks/search?q=`pan_logs` dest_ip="$row.Destination$" dest_location="$row.Location$" src_ip="$row.Source$"&earliest=$earliest$&latest=$latest$
+            /app/SplunkforPaloAltoNetworks/search?q=`pan_logs` dest_ip=$row.Destination|s$ dest_location=$row.Location|s$ src_ip=$row.Source|s$&earliest=$earliest$&latest=$latest$
     ]]>
-=======
-            /app/SplunkforPaloAltoNetworks/search?q=`pan_logs` dest_ip=$row.Destination|s$ dest_location=$row.Location|s$ src_ip=$row.Source|s$&earliest=$earliest$&latest=$latest$
-	  ]]>
->>>>>>> 5e63aa5e
         </link>
       </drilldown>
       <option name="rowNumbers">false</option>
