--- conflicted
+++ resolved
@@ -2,33 +2,9 @@
 
 # Copyright (c) 2015, Palo Alto Networks
 #
-<<<<<<< HEAD
-############################################
-
-############################################
-# How to Use this script
-# in the example below, we are blocking all ip's returned by the search
-# example1: index=pan_logs 1.1.1.1 | stats dc(dest_ip) by dest_ip | pantag action="add" tag="malware-infected" device="1.0.0.1"
-# Adds a 'malware-infected' tag to the IP 1.1.1.1 on the firewall with ip 1.0.0.1
-# example2: index=pan_logs wine | stats dc(dest_ip) by dest_ip | pantag action="rem" group="shairpoint" device="sales-fw"
-# Removes the 'shairpoint' tag from all dest_ip returned by the search on the firewall with hostname sales-fw
-###########################################
-
-###########################################
-# Known issues:
-# Very limited error checking
-# Errors may not reported in the Splunk UI
-# Does not support panorama
-###########################################
-
-#############################
-# Change the values below to suit your PAN configuration, or
-# supply these values in the Splunk search bar.
-=======
 # Permission to use, copy, modify, and/or distribute this software for any
 # purpose with or without fee is hereby granted, provided that the above
 # copyright notice and this permission notice appear in all copies.
->>>>>>> 13ed49b2
 #
 # THE SOFTWARE IS PROVIDED "AS IS" AND THE AUTHOR DISCLAIMS ALL WARRANTIES
 # WITH REGARD TO THIS SOFTWARE INCLUDING ALL IMPLIED WARRANTIES OF
@@ -64,17 +40,6 @@
 This script supports connection to a firewall or to Panorama.
 """
 
-<<<<<<< HEAD
-# if you DO want to go through a proxy, e.g., HTTP_PROXY={squid:'2.2.2.2'}
-HTTP_PROXY = {}
-
-# Default fields that contain IP addresses and should be tagged if they exist
-IP_FIELDS = ['src_ip', 'dest_ip', 'ip']
-
-# Enable debugging (script is otherwise silent unless there is an error)
-DEBUG = False
-=======
->>>>>>> 13ed49b2
 
 #########################################################
 # Do NOT modify anything below this line unless you are
