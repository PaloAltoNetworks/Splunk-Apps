[install]
is_configured = false
state = enabled
<<<<<<< HEAD
build = 1627956477
=======
build = 000develop0
>>>>>>> 5cc9ea7f
splunk_supported = 8.1,8.0
cim_supported = 4.x

[launcher]
author = Palo Alto Networks
<<<<<<< HEAD
version = 7.0.4
=======
version = 0.0.0-develop
>>>>>>> 5cc9ea7f
description = The Palo Alto Networks Add-on allows a Splunk Enterprise administrator to collect data from Palo Alto Networks Next-Generation Firewall devices, Panorama, Advanced Endpoint Protection, Aperture SaaS Security, AutoFocus Threat Intelligence, and MineMeld.

[ui]
is_visible = 1
label = Palo Alto Networks Add-on

[package]
id = Splunk_TA_paloalto

[triggers]
reload.addon_builder = simple
reload.splunk_ta_paloalto_account = simple
reload.splunk_ta_paloalto_settings = simple
reload.passwords = simple<|MERGE_RESOLUTION|>--- conflicted
+++ resolved
@@ -1,21 +1,13 @@
 [install]
 is_configured = false
 state = enabled
-<<<<<<< HEAD
-build = 1627956477
-=======
 build = 000develop0
->>>>>>> 5cc9ea7f
 splunk_supported = 8.1,8.0
 cim_supported = 4.x
 
 [launcher]
 author = Palo Alto Networks
-<<<<<<< HEAD
-version = 7.0.4
-=======
 version = 0.0.0-develop
->>>>>>> 5cc9ea7f
 description = The Palo Alto Networks Add-on allows a Splunk Enterprise administrator to collect data from Palo Alto Networks Next-Generation Firewall devices, Panorama, Advanced Endpoint Protection, Aperture SaaS Security, AutoFocus Threat Intelligence, and MineMeld.
 
 [ui]
