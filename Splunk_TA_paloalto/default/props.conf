--- conflicted
+++ resolved
@@ -21,14 +21,6 @@
 MAX_TIMESTAMP_LOOKAHEAD = 32
 TRANSFORMS-sourcetype = pan_threat, pan_traffic, pan_system, pan_config, pan_hipmatch, pan_correlation, pan_userid, pan_globalprotect, pan_decryption
 
-<<<<<<< HEAD
-=======
-# Adjusts PAN-OS 6.1.0 threat logs to revised 6.1.1+ format where
-# the reportid field is at the end.
-# Uncomment this if you need to index PAN-OS 6.1.0 threat logs
-# SEDCMD-6_1_0 = s/^((?:[^,]+,){3}THREAT,(?:[^,]*,){27}".*",[^,]*,)(\d+),((?:[^,]*,){3})(\d+,0x\d+,(?:[^,]*,){14})$/\1\3\4,\2/
-
->>>>>>> d5ff846b
 [pan:firewall_cloud]
 category = Network & Security
 description = Firewall logs from Palo Alto Networks cloud logging
@@ -455,65 +447,6 @@
 EVAL-user                              = coalesce(src_user,"unknown")
 
 
-<<<<<<< HEAD
-=======
-[pan_endpoint]
-rename = pan:traps4
-SHOULD_LINEMERGE = false
-MAX_TIMESTAMP_LOOKAHEAD = 32
-
-[pan:endpoint]
-rename = pan:traps4
-SHOULD_LINEMERGE = false
-MAX_TIMESTAMP_LOOKAHEAD = 32
-
-[pan:traps4]
-SHOULD_LINEMERGE = false
-EVENT_BREAKER_ENABLE = true
-KV_MODE = none
-MAX_TIMESTAMP_LOOKAHEAD = 32
-
-REPORT-search = extract_endpoint_pipes, extract_date, extract_endpoint_additional_data, extract_endpoint_preventionkey, extract_endpoint_content_version
-
-EVAL-user                   = coalesce(duser,suser)
-EVAL-dest_nt_domain         = mvindex(split(user,"\\"),0)
-FIELDALIAS-product_version  = endpoint_version as product_version
-FIELDALIAS-vendor_product   = product as vendor_product
-EVAL-file_hash              = lower(fileHash)
-FIELDALIAS-src              = shost as src
-FIELDALIAS-src_host         = shost as src_host
-FIELDALIAS-dest_host        = dhost as dest_host
-FIELDALIAS-dest_name        = dhost as dest_name
-FIELDALIAS-dvc_host         = dhost as dvc_host
-FIELDALIAS-dest_ip          = dvc as dest_ip
-FIELDALIAS-client_ip        = dvc as client_ip
-FIELDALIAS-dvc_ip           = dvc as dvc_ip
-EVAL-category               = if(cs2 != "", cs2, log_type)
-EVAL-signature              = if(cs2 != "", cs2, msg)
-FIELDALIAS-threat_category  = cs2 as threat_category
-EVAL-threat_name            = coalesce(cs2,cs2Label,log_subtype)
-EVAL-dest                   = coalesce(dest_ip,dest_host,shost)
-
-LOOKUP-endpoint_action      = endpoint_actions_lookup log_subtype OUTPUTNEW action,command,object,object_category,object_attrs,change_type,status
-
-LOOKUP-vendor_info_for_pan_traps4 = pan_vendor_info_lookup sourcetype OUTPUT vendor,ids_type
-
-FIELDALIAS-result           = msg as result
-FIELDALIAS-severity_id      = severity_code as severity_id
-FIELDALIAS-app              = product as app
-FIELDALIAS-body             = msg as body
-FIELDALIAS-reason           = msg as reason
-FIELDALIAS-process          = deviceProcessName as process
-FIELDALIAS-process_name     = deviceProcessName as process_name
-EVAL-dvc                    = coalesce(dvc, dhost, shost)
-EVAL-action                 = case(log_subtype IN("Access Violation", "Prevention Event"), "blocked", log_subtype IN("Notification Event", "Provisional Event", "Service Warning", "Post Detection Event"), "allowed", log_subtype=="User Login", "success")
-EVAL-severity               = case(severity_code <= 3, "low", severity_code <=6, "medium", severity_code <=8, "high", severity_code <=10, "critical")
-EVAL-type                   = case(severity_code <= 6, "event", severity_code <= 10, "alert", true(), log_type)
-EVAL-src_user               = coalesce(duser,suser,"unknown")
-EVAL-file_name              = case(log_subtype="Access Violation", replace(msg, "Access Violation-(?:.*):\s*(?<file_name>.*)", "\1"), 1==1, deviceProcessName)
-FIELDALIAS-vendor_action    = action as vendor_action
-
->>>>>>> d5ff846b
 [pan:analytics_traps]
 SHOULD_LINEMERGE = false
 TIME_PREFIX = ^(?:[^,]*,){5}
