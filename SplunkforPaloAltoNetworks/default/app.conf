[ui]
is_visible = true
label = Palo Alto Networks

[launcher]
author = splunkapp@paloaltonetworks.com
description = The Palo Alto Networks App for Splunk is a set of reports and dashboards which provide visibility into the Palo Alto Networks Next-generation Firewall, Panorama, and Advanced Endpoint Security logs.
<<<<<<< HEAD
version = 7.0.4
=======
version = 0.0.0-develop
>>>>>>> 5cc9ea7f

[package]
id = SplunkforPaloAltoNetworks

[install]
<<<<<<< HEAD
build = 1627956477
ta_dependency_version = 7.0.4
=======
build = 000develop0
ta_dependency_version = 0.0.0-develop
>>>>>>> 5cc9ea7f
splunk_supported = 8.1,8.0
cim_supported = 4.x<|MERGE_RESOLUTION|>--- conflicted
+++ resolved
@@ -5,22 +5,13 @@
 [launcher]
 author = splunkapp@paloaltonetworks.com
 description = The Palo Alto Networks App for Splunk is a set of reports and dashboards which provide visibility into the Palo Alto Networks Next-generation Firewall, Panorama, and Advanced Endpoint Security logs.
-<<<<<<< HEAD
-version = 7.0.4
-=======
 version = 0.0.0-develop
->>>>>>> 5cc9ea7f
 
 [package]
 id = SplunkforPaloAltoNetworks
 
 [install]
-<<<<<<< HEAD
-build = 1627956477
-ta_dependency_version = 7.0.4
-=======
 build = 000develop0
 ta_dependency_version = 0.0.0-develop
->>>>>>> 5cc9ea7f
 splunk_supported = 8.1,8.0
 cim_supported = 4.x